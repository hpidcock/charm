// Copyright 2011-2015 Canonical Ltd.
// Licensed under the AGPLv3, see LICENCE file for details.

package charm

import (
	"fmt"
	"io"
	"io/ioutil"
	"regexp"
	"strings"

	"github.com/juju/errors"
	gjs "github.com/juju/gojsonschema"
	"gopkg.in/yaml.v1"
)

var prohibitedSchemaKeys = map[string]bool{"$ref": true, "$schema": true}

var actionNameRule = regexp.MustCompile("^[a-z](?:[a-z-]*[a-z])?$")

// Actions defines the available actions for the charm.  Additional params
// may be added as metadata at a future time (e.g. version.)
type Actions struct {
	ActionSpecs map[string]ActionSpec `yaml:"actions,omitempty" bson:",omitempty"`
}

// Build this out further if it becomes necessary.
func NewActions() *Actions {
	return &Actions{}
}

// ActionSpec is a definition of the parameters and traits of an Action.
// The Params map is expected to conform to JSON-Schema Draft 4 as defined at
// http://json-schema.org/draft-04/schema# (see http://json-schema.org/latest/json-schema-core.html)
type ActionSpec struct {
	Description string
	Params      map[string]interface{}
}

// ValidateParams validates the passed params map against the given ActionSpec
// and returns any error encountered.
// Usage:
//   err := ch.Actions().ActionSpecs["snapshot"].ValidateParams(someMap)
func (spec *ActionSpec) ValidateParams(params map[string]interface{}) error {
	// Load the schema from the Charm.
	specLoader := gjs.NewGoLoader(spec.Params)
	schema, err := gjs.NewSchema(specLoader)
	if err != nil {
		return err
	}

	// Load the params as a document to validate.
	// If an empty map was passed, we need an empty map to validate against.
	p := map[string]interface{}{}
	if len(params) > 0 {
		p = params
	}
	docLoader := gjs.NewGoLoader(p)
	results, err := schema.Validate(docLoader)
	if err != nil {
		return err
	}
	if results.Valid() {
		return nil
	}

	// Handle any errors generated by the Validate().
	var errorStrings []string
	for _, validationError := range results.Errors() {
		errorStrings = append(errorStrings, validationError.String())
	}
	return errors.Errorf("validation failed: %s", strings.Join(errorStrings, "; "))
}

// InsertDefaults inserts the schema's default values in target using
// github.com/juju/gojsonschema.  If a nil target is received, an empty map
// will be created as the target.  The target is then mutated to include the
// defaults.
//
// The returned map will be the transformed or created target map.
func (spec *ActionSpec) InsertDefaults(target map[string]interface{}) (map[string]interface{}, error) {
	specLoader := gjs.NewGoLoader(spec.Params)
	schema, err := gjs.NewSchema(specLoader)
	if err != nil {
		return target, err
	}
<<<<<<< HEAD
	_, err = schema.InsertDefaults(into)
	return err
=======

	return schema.InsertDefaults(target)
>>>>>>> cca43b61
}

// ReadActions builds an Actions spec from a charm's actions.yaml.
func ReadActionsYaml(r io.Reader) (*Actions, error) {
	data, err := ioutil.ReadAll(r)
	if err != nil {
		return nil, err
	}

	result := &Actions{
		ActionSpecs: map[string]ActionSpec{},
	}

	var unmarshaledActions map[string]map[string]interface{}
	if err := yaml.Unmarshal(data, &unmarshaledActions); err != nil {
		return nil, err
	}

	for name, actionSpec := range unmarshaledActions {
		if valid := actionNameRule.MatchString(name); !valid {
			return nil, fmt.Errorf("bad action name %s", name)
		}

		desc := "No description"
		thisActionSchema := map[string]interface{}{
			"description": desc,
			"type":        "object",
			"title":       name,
			"properties":  map[string]interface{}{},
		}

		for key, value := range actionSpec {
			switch key {
			case "description":
				// These fields must be strings.
				typed, ok := value.(string)
				if !ok {
					return nil, errors.Errorf("value for schema key %q must be a string", key)
				}
				thisActionSchema[key] = typed
				desc = typed
			case "title":
				// These fields must be strings.
				typed, ok := value.(string)
				if !ok {
					return nil, errors.Errorf("value for schema key %q must be a string", key)
				}
				thisActionSchema[key] = typed
			case "required":
				typed, ok := value.([]interface{})
				if !ok {
					return nil, errors.Errorf("value for schema key %q must be a YAML list", key)
				}
				thisActionSchema[key] = typed
			case "params":
				// Clean any map[interface{}]interface{}s out so they don't
				// cause problems with BSON serialization later.
				cleansedParams, err := cleanse(value)
				if err != nil {
					return nil, err
				}

				// JSON-Schema must be a map
				typed, ok := cleansedParams.(map[string]interface{})
				if !ok {
					return nil, errors.New("params failed to parse as a map")
				}
				thisActionSchema["properties"] = typed
			default:
				// In case this has nested maps, we must clean them out.
				typed, err := cleanse(value)
				if err != nil {
					return nil, err
				}
				thisActionSchema[key] = typed
			}
		}

		// Make sure the new Params doc conforms to JSON-Schema
		// Draft 4 (http://json-schema.org/latest/json-schema-core.html)
		schemaLoader := gjs.NewGoLoader(thisActionSchema)
		_, err := gjs.NewSchema(schemaLoader)
		if err != nil {
			return nil, errors.Annotatef(err, "invalid params schema for action schema %s", name)
		}

		// Now assign the resulting schema to the final entry for the result.
		result.ActionSpecs[name] = ActionSpec{
			Description: desc,
			Params:      thisActionSchema,
		}
	}
	return result, nil
}

// cleanse rejects schemas containing references or maps keyed with non-
// strings, and coerces acceptable maps to contain only maps with string keys.
func cleanse(input interface{}) (interface{}, error) {
	switch typedInput := input.(type) {

	// In this case, recurse in.
	case map[string]interface{}:
		newMap := make(map[string]interface{})
		for key, value := range typedInput {

			if prohibitedSchemaKeys[key] {
				return nil, fmt.Errorf("schema key %q not compatible with this version of juju", key)
			}

			newValue, err := cleanse(value)
			if err != nil {
				return nil, err
			}
			newMap[key] = newValue
		}
		return newMap, nil

	// Coerce keys to strings and error out if there's a problem; then recurse.
	case map[interface{}]interface{}:
		newMap := make(map[string]interface{})
		for key, value := range typedInput {
			typedKey, ok := key.(string)
			if !ok {
				return nil, errors.New("map keyed with non-string value")
			}
			newMap[typedKey] = value
		}
		return cleanse(newMap)

	// Recurse
	case []interface{}:
		newSlice := make([]interface{}, 0)
		for _, sliceValue := range typedInput {
			newSliceValue, err := cleanse(sliceValue)
			if err != nil {
				return nil, errors.New("map keyed with non-string value")
			}
			newSlice = append(newSlice, newSliceValue)
		}
		return newSlice, nil

	// Other kinds of values are OK.
	default:
		return input, nil
	}
}

// recurseMapOnKeys returns the value of a map keyed recursively by the
// strings given in "keys".  Thus, recurseMapOnKeys({a,b}, {a:{b:{c:d}}})
// would return {c:d}.
func recurseMapOnKeys(keys []string, params map[string]interface{}) (interface{}, bool) {
	key, rest := keys[0], keys[1:]
	answer, ok := params[key]

	// If we're out of keys, we have our answer.
	if len(rest) == 0 {
		return answer, ok
	}

	// If we're not out of keys, but we tried a key that wasn't in the
	// map, there's no answer.
	if !ok {
		return nil, false
	}

	switch typed := answer.(type) {
	// If our value is a map[s]i{}, we can keep recursing.
	case map[string]interface{}:
		return recurseMapOnKeys(keys[1:], typed)
	// If it's a map[i{}]i{}, we need to check whether it's a map[s]i{}.
	case map[interface{}]interface{}:
		m := make(map[string]interface{})
		for k, v := range typed {
			if tK, ok := k.(string); ok {
				m[tK] = v
			} else {
				// If it's not, we don't have something we
				// can work with.
				return nil, false
			}
		}
		// If it is, recurse into it.
		return recurseMapOnKeys(keys[1:], m)

	// Otherwise, we're trying to recurse into something we don't know
	// how to deal with, so our answer is that we don't have an answer.
	default:
		return nil, false
	}
}<|MERGE_RESOLUTION|>--- conflicted
+++ resolved
@@ -85,13 +85,8 @@
 	if err != nil {
 		return target, err
 	}
-<<<<<<< HEAD
-	_, err = schema.InsertDefaults(into)
-	return err
-=======
 
 	return schema.InsertDefaults(target)
->>>>>>> cca43b61
 }
 
 // ReadActions builds an Actions spec from a charm's actions.yaml.
